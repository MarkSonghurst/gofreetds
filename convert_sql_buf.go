--- conflicted
+++ resolved
@@ -46,7 +46,15 @@
 	SYBUNIQUE = 36 //uniqueidentifier string
 )
 
-var sqlStartTime = time.Date(1900, 1, 1, 0, 0, 0, 0, time.UTC)
+var (
+	sqlStartTime          = time.Date(1900, 1, 1, 0, 0, 0, 0, time.UTC)
+	sqlMaxTime            = time.Date(9999, 12, 31, 23, 59, 59, 997, time.UTC)
+	sqlMaxTimeDays int32  = 2958463
+	sqlMaxTimeSec  uint32 = 25919999
+	sqlMinTime            = time.Date(1753, 01, 01, 00, 00, 00, 000, time.UTC)
+	sqlMinTimeDays int32  = -53690
+	sqlMinTimeSec  uint32 = 0
+)
 
 func toLocalTime(value time.Time) time.Time {
 	value = value.In(time.Local)
@@ -79,21 +87,16 @@
 		var sec uint32 /* 300ths of a second since midnight */
 		binary.Read(buf, binary.LittleEndian, &days)
 		binary.Read(buf, binary.LittleEndian, &sec)
-<<<<<<< HEAD
-		value := sqlStartTime.Add(time.Duration(days) * time.Hour * 24).Add(time.Duration(sec) * time.Second / 300)
-		return toLocalTime(value)
-=======
 		if days == sqlMaxTimeDays && sec == sqlMaxTimeSec {
 			// Do not modify the time using an offset, just change the timezone.
-			return SqlMaxTime.Local()
+			return sqlMaxTime.Local()
 		} else if days == sqlMinTimeDays && sec == sqlMinTimeSec {
 			// Do not modify the time using an offset, just change the timezone.
-			return SqlMinTime.Local()
+			return sqlMinTime.Local()
 		} else {
 			value := sqlStartTime.Add(time.Duration(days) * time.Hour * 24).Add(time.Duration(sec) * time.Second / 300)
 			return toLocalTime(value)
 		}
->>>>>>> 4ad58d52
 	case SYBDATETIME4:
 		var days uint16 /* number of days since 1/1/1900 */
 		var mins uint16 /* number of minutes since midnight */
