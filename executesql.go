package freetds

import (
	"database/sql/driver"
	"errors"
	"fmt"
	"log"
	"strings"
	"time"
)

const statusRow string = `;
   select cast(coalesce(scope_identity(), -1) as bigint) last_insert_id, 
          cast(@@rowcount as bigint) rows_affected
`

//Execute sql query with arguments.
//? in query are arguments placeholders.
//  ExecuteSql("select * from authors where au_fname = ?", "John")
func (conn *Conn) ExecuteSql(query string, params ...driver.Value) ([]*Result, error) {
	statement, numParams := query2Statement(query)
	if numParams != len(params) {
		return nil, errors.New(fmt.Sprintf("Incorect number of params, expecting %d got %d", numParams, len(params)))
	}
	paramDef, paramVal := parseParams(params...)
	statement += statusRow
	sql := fmt.Sprintf("exec sp_executesql N'%s', N'%s', %s", statement, paramDef, paramVal)
	if numParams == 0 {
		sql = fmt.Sprintf("exec sp_executesql N'%s'", statement)
	}
	return conn.Exec(sql)
}

//converts query to SqlServer statement for sp_executesql
//replaces ? in query with params @p1, @p2, ...
//returns statement and number of params
func query2Statement(query string) (string, int) {
	parts := strings.Split(query, "?")
	var statement string
	numParams := len(parts) - 1
	statement = parts[0]
	for i, part := range parts {
		if i > 0 {
			statement = fmt.Sprintf("%s@p%d%s", statement, i, part)
		}
	}
	return quote(statement), numParams
}

func parseParams(params ...driver.Value) (paramDef, paramVal string) {
	paramDef = ""
	paramVal = ""
	for i, param := range params {
		if i > 0 {
			paramVal += ", "
			paramDef += ", "
		}
		sqlType, sqlValue := go2SqlDataType(param)
		paramName := fmt.Sprintf("@p%d", i+1)
		paramDef += fmt.Sprintf("%s %s", paramName, sqlType)
		paramVal += fmt.Sprintf("%s=%s", paramName, sqlValue)
	}
	paramDef = strings.Replace(paramDef, "nvarchar (0)", "nvarchar (1)", -1)
	return
}

func quote(in string) string {
	return strings.Replace(in, "'", "''", -1)
}

func go2SqlDataType(value interface{}) (string, string) {
<<<<<<< HEAD
	max := func(a int, b int) int {
		if a > b {
			return a
		}
		return b
	}

	//TODO - bool value
=======
>>>>>>> 1bbb94e1
	strValue := fmt.Sprintf("%v", value)
	switch t := value.(type) {
	case bool:
		bitStrValue := "0"
		if strValue == "true" {
			bitStrValue = "1"
		}
		return "bit", bitStrValue
	case uint8, int8:
		return "tinyint", strValue
	case uint16, int16:
		return "smallint", strValue
	case uint32, int32, int:
		return "int", strValue
	case uint64, int64:
		return "bigint", strValue
	case float32, float64:
		return "real", strValue
	case string:
		{
		}
	case time.Time:
		{
			t, _ := value.(time.Time)
			strValue = t.Format(time.RFC3339)
		}
	case []byte:
		{
			b, _ := value.([]byte)
			return fmt.Sprintf("varbinary (%d)", max(1, len(b))),
				fmt.Sprintf("0x%x", b)
		}
	default:
		log.Printf("unknown dataType %t", t)
	}
	return fmt.Sprintf("nvarchar (%d)", max(1, len(strValue))),
		fmt.Sprintf("'%s'", quote(strValue))

}<|MERGE_RESOLUTION|>--- conflicted
+++ resolved
@@ -60,7 +60,6 @@
 		paramDef += fmt.Sprintf("%s %s", paramName, sqlType)
 		paramVal += fmt.Sprintf("%s=%s", paramName, sqlValue)
 	}
-	paramDef = strings.Replace(paramDef, "nvarchar (0)", "nvarchar (1)", -1)
 	return
 }
 
@@ -69,7 +68,6 @@
 }
 
 func go2SqlDataType(value interface{}) (string, string) {
-<<<<<<< HEAD
 	max := func(a int, b int) int {
 		if a > b {
 			return a
@@ -77,9 +75,6 @@
 		return b
 	}
 
-	//TODO - bool value
-=======
->>>>>>> 1bbb94e1
 	strValue := fmt.Sprintf("%v", value)
 	switch t := value.(type) {
 	case bool:
